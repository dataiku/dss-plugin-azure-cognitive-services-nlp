<<<<<<< HEAD
# Azure Cognitive Services Text Analytics Plugin
=======
# Azure Cognitive Services - NLP 🚧 WORK IN PROGRESS
>>>>>>> 56c632bb

This Dataiku DSS plugin provides several recipes to call the [Azure Cognitive Services Text Analytics API](https://azure.microsoft.com/en-us/services/cognitive-services/text-analytics/), more precisely the latest 3.0 version.

Documentation: https://www.dataiku.com/product/plugins/azure-cognitive-services-nlp/

<<<<<<< HEAD
### Licence

=======
## Licence
>>>>>>> 56c632bb
This plugin is distributed under the Apache License version 2.0<|MERGE_RESOLUTION|>--- conflicted
+++ resolved
@@ -1,17 +1,9 @@
-<<<<<<< HEAD
-# Azure Cognitive Services Text Analytics Plugin
-=======
-# Azure Cognitive Services - NLP 🚧 WORK IN PROGRESS
->>>>>>> 56c632bb
+# Azure Cognitive Services - Text Analytics Plugin
 
-This Dataiku DSS plugin provides several recipes to call the [Azure Cognitive Services Text Analytics API](https://azure.microsoft.com/en-us/services/cognitive-services/text-analytics/), more precisely the latest 3.0 version.
+This Dataiku DSS plugin provides recipes to call the [Azure Cognitive Services Text Analytics API](https://azure.microsoft.com/en-us/services/cognitive-services/text-analytics/).
 
 Documentation: https://www.dataiku.com/product/plugins/azure-cognitive-services-nlp/
 
-<<<<<<< HEAD
-### Licence
+## Licence
 
-=======
-## Licence
->>>>>>> 56c632bb
-This plugin is distributed under the Apache License version 2.0+This plugin is distributed under the Apache License version 2.0.